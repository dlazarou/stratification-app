--- conflicted
+++ resolved
@@ -25,25 +25,16 @@
         </div>
         <h2>Set number of people, run selection, and download output</h2>
         <div class="form-group">
-<<<<<<< HEAD
            <label for="selection-number">Step 3: Specify the number of people to select</label>
-           <input type="text" id="selection-number" size="10" maxlength=10>
-=======
-           <label for="selection-number">Number of people to select:</label>
-           <input type="number" id="selection-number" name="selection-number" min="0">
->>>>>>> a7db84b7
+           <input type="text" id="selection-number" name="selection-number" min="0" size="10" maxlength=10>
         </div>
       </div>
     </div>
     <div class="container mb-2">
       <input type='button' id='run-btn' class='btn btn-primary' value='Run Selection' disabled>
-<<<<<<< HEAD
-      <a href="#" role='button' id='download-btn' class='btn btn-primary btn-lg disabled'>Download Selected</a>
-=======
     </div>
     <div class="container mb-2">
       <a href="#" role='button' id='download-selected-btn' class='btn btn-primary btn-lg disabled'>Download Selected</a>
->>>>>>> a7db84b7
       <a href="#" role='button' id='download-remaining-btn' class='btn btn-primary btn-lg disabled'>Download Remaining</a>
     </div>
     <div class="container">
